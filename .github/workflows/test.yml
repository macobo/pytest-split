--- conflicted
+++ resolved
@@ -32,13 +32,8 @@
     strategy:
       fail-fast: false
       matrix:
-<<<<<<< HEAD
         python-version: [ "3.6", "3.7", "3.8", "3.9", ]
-        pytest-version: [ "4", "5", "6" ]
-=======
-        python-version: [ "3.6", "3.7", "3.8", "3.9" ]
         pytest-version: [ "5", "6" ]
->>>>>>> beed24dd
     steps:
       - name: Check out repository
         uses: actions/checkout@v2
